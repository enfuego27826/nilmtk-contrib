from __future__ import print_function, division
from warnings import warn
from nilmtk.disaggregate import Disaggregator
from tensorflow.keras.layers import Conv1D, Dense, Dropout, Reshape, Flatten
import pandas as pd
import numpy as np
from collections import OrderedDict 
from tensorflow.keras.optimizers import SGD
from tensorflow.keras.models import Sequential
import matplotlib.pyplot as  plt
from tensorflow.keras.callbacks import ModelCheckpoint
import tensorflow.keras.backend as K
from statistics import mean
import os
import pickle
import json


class DAE(Disaggregator):

    def __init__(self, params):
        """
        Iniititalize the moel with the given parameters
        """
        self.MODEL_NAME = "DAE"
        self.file_prefix = "{}-temp-weights".format(self.MODEL_NAME.lower())
        self.chunk_wise_training = params.get('chunk_wise_training',False)
        self.sequence_length = params.get('sequence_length',99)
        self.n_epochs = params.get('n_epochs', 10)
        self.batch_size = params.get('batch_size',512)
        self.mains_mean = params.get('mains_mean',1000)
        self.mains_std = params.get('mains_std',600)
        self.appliance_params = params.get('appliance_params',{})
        self.save_model_path = params.get('save-model-path', None)
        self.load_model_path = params.get('pretrained-model-path',None)
        self.models = OrderedDict()
        if self.load_model_path:
            self.load_model()

<<<<<<< HEAD
        
    def partial_fit(self, train_main, train_appliances, do_preprocessing=True, current_epoch=0, **load_kwargs):
=======
    def partial_fit(self, train_main, train_appliances, do_preprocessing=True, **load_kwargs):
>>>>>>> e7fc09e8
        """
        The partial fit function
        """

        # If no appliance wise parameters are specified, then they are computed from the data
        if len(self.appliance_params) == 0:
            self.set_appliance_params(train_appliances)

        # To preprocess the data and bring it to a valid shape
        if do_preprocessing:
            print ("Preprocessing")
            train_main, train_appliances = self.call_preprocessing(train_main, train_appliances, 'train')
        train_main = pd.concat(train_main, axis=0).values
        train_main = train_main.reshape((-1, self.sequence_length, 1))
        new_train_appliances  = []
        for app_name, app_df in train_appliances:
            app_df = pd.concat(app_df, axis=0).values
            app_df = app_df.reshape((-1, self.sequence_length, 1))
            new_train_appliances.append((app_name, app_df))

        train_appliances = new_train_appliances
        for appliance_name, power in train_appliances:
            if appliance_name not in self.models:
                print("First model training for", appliance_name)
                self.models[appliance_name] = self.return_network()
                print(self.models[appliance_name].summary())

            print("Started Retraining model for", appliance_name)
            model = self.models[appliance_name]
            filepath = self.file_prefix + "-{}-epoch{}.h5".format(
                    "_".join(appliance_name.split()),
                    current_epoch,
            )
            checkpoint = ModelCheckpoint(filepath, monitor='val_loss', verbose=1, save_best_only=True, mode='min')
            model.fit(
                    train_main, power,
                    validation_split=.15,
                    batch_size=self.batch_size,
                    epochs=self.n_epochs,
                    callbacks=[ checkpoint ],
                    shuffle=True,
            )
            model.load_weights(filepath)

        if self.save_model_path:
            self.save_model()

    def load_model(self):
        print ("Loading the model using the pretrained-weights")        
        model_folder = self.load_model_path
        with open(os.path.join(model_folder, "model.json"), "r") as f:
            model_string = f.read().strip()
            params_to_load = json.loads(model_string)


        self.sequence_length = int(params_to_load['sequence_length'])
        self.mains_mean = params_to_load['mains_mean']
        self.mains_std = params_to_load['mains_std']
        self.appliance_params = params_to_load['appliance_params']

        for appliance_name in self.appliance_params:
            self.models[appliance_name] = self.return_network()
            self.models[appliance_name].load_weights(os.path.join(model_folder,appliance_name+".h5"))


    def save_model(self):
        
        os.makedirs(self.save_model_path)    
        params_to_save = {}
        params_to_save['appliance_params'] = self.appliance_params
        params_to_save['sequence_length'] = self.sequence_length
        params_to_save['mains_mean'] = self.mains_mean
        params_to_save['mains_std'] = self.mains_std
        for appliance_name in self.models:
            print ("Saving model for ", appliance_name)
            self.models[appliance_name].save_weights(os.path.join(self.save_model_path,appliance_name+".h5"))

        with open(os.path.join(self.save_model_path,'model.json'),'w') as file:
            file.write(json.dumps(params_to_save))



    def disaggregate_chunk(self, test_main_list, do_preprocessing=True):
        if do_preprocessing:
            test_main_list = self.call_preprocessing(test_main_list,submeters_lst=None,method='test')

        test_predictions = []
        for test_main in test_main_list:
            test_main = test_main.values
            test_main = test_main.reshape((-1,self.sequence_length,1))
            disggregation_dict = {}
            for appliance in self.models:
                prediction = self.models[appliance].predict(test_main,batch_size=self.batch_size)
                app_mean = self.appliance_params[appliance]['mean']
                app_std = self.appliance_params[appliance]['std']
                prediction = self.denormalize_output(prediction,app_mean,app_std)
                valid_predictions = prediction.flatten()
                valid_predictions = np.where(valid_predictions>0,valid_predictions,0)
                series = pd.Series(valid_predictions)
                disggregation_dict[appliance] = series
            results = pd.DataFrame(disggregation_dict,dtype='float32')
            test_predictions.append(results)
        return test_predictions
            
    def return_network(self):
        model = Sequential()
        model.add(Conv1D(8, 4, activation="linear", input_shape=(self.sequence_length, 1), padding="same", strides=1))
        model.add(Flatten())
        model.add(Dense((self.sequence_length)*8, activation='relu'))
        model.add(Dense(128, activation='relu'))
        model.add(Dense((self.sequence_length)*8, activation='relu'))
        model.add(Reshape(((self.sequence_length), 8)))
        model.add(Conv1D(1, 4, activation="linear", padding="same", strides=1))
        model.compile(loss='mse', optimizer='adam')
        return model

    def call_preprocessing(self, mains_lst, submeters_lst, method):
        sequence_length  = self.sequence_length
        if method=='train':
            processed_mains = []
            for mains in mains_lst:                
                mains = self.normalize_input(mains.values,sequence_length,self.mains_mean,self.mains_std,True)
                processed_mains.append(pd.DataFrame(mains))

            tuples_of_appliances = []
            for (appliance_name,app_df_list) in submeters_lst:
                app_mean = self.appliance_params[appliance_name]['mean']
                app_std = self.appliance_params[appliance_name]['std']
                processed_app_dfs = []
                for app_df in app_df_list:
                    data = self.normalize_output(app_df.values, sequence_length,app_mean,app_std,True)
                    processed_app_dfs.append(pd.DataFrame(data))                    
                tuples_of_appliances.append((appliance_name, processed_app_dfs))

            return processed_mains, tuples_of_appliances

        if method=='test':
            processed_mains = []
            for mains in mains_lst:                
                mains = self.normalize_input(mains.values,sequence_length,self.mains_mean,self.mains_std,False)
                processed_mains.append(pd.DataFrame(mains))
            return processed_mains
    
        
    def normalize_input(self,data,sequence_length, mean, std, overlapping=False):
        n = sequence_length
        excess_entries =  sequence_length - (data.size % sequence_length)       
        lst = np.array([0] * excess_entries)
        arr = np.concatenate((data.flatten(), lst),axis=0)   
        if overlapping:
            windowed_x = np.array([ arr[i:i+n] for i in range(len(arr)-n+1) ])
        else:
            windowed_x = arr.reshape((-1,sequence_length))
        windowed_x = windowed_x - mean
        windowed_x = windowed_x/std
        return (windowed_x/std).reshape((-1,sequence_length))

    def normalize_output(self,data,sequence_length, mean, std, overlapping=False):
        n = sequence_length
        excess_entries =  sequence_length - (data.size % sequence_length)       
        lst = np.array([0] * excess_entries)
        arr = np.concatenate((data.flatten(), lst),axis=0) 
        if overlapping:  
            windowed_y = np.array([ arr[i:i+n] for i in range(len(arr)-n+1) ])
        else:
            windowed_y = arr.reshape((-1,sequence_length))        
        windowed_y = windowed_y - mean
        return (windowed_y/std).reshape((-1,sequence_length))

    def denormalize_output(self,data,mean,std):
        return mean + data*std
    
    def set_appliance_params(self,train_appliances):

        for (app_name,df_list) in train_appliances:
            l = np.array(pd.concat(df_list,axis=0))
            app_mean = np.mean(l)
            app_std = np.std(l)
            if app_std<1:
                app_std = 100
            self.appliance_params.update({app_name:{'mean':app_mean,'std':app_std}})

    def clear_model_checkpoints(self):
        with os.scandir() as path_list:
            for entry in path_list:
                if entry.is_file() and entry.name.startswith(self.file_prefix) \
                        and entry.name.endswith(".h5"):
                    print("{}: Removing {}".format(self.MODEL_NAME, entry.path))
                    os.remove(entry.path)
<|MERGE_RESOLUTION|>--- conflicted
+++ resolved
@@ -37,12 +37,8 @@
         if self.load_model_path:
             self.load_model()
 
-<<<<<<< HEAD
-        
+
     def partial_fit(self, train_main, train_appliances, do_preprocessing=True, current_epoch=0, **load_kwargs):
-=======
-    def partial_fit(self, train_main, train_appliances, do_preprocessing=True, **load_kwargs):
->>>>>>> e7fc09e8
         """
         The partial fit function
         """
